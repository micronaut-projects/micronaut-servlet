--- conflicted
+++ resolved
@@ -6,11 +6,7 @@
 }
 
 plugins {
-<<<<<<< HEAD
-    id 'io.micronaut.build.shared.settings' version '6.7.1'
-=======
     id 'io.micronaut.build.shared.settings' version '7.0.1'
->>>>>>> 71a367ba
 }
 
 enableFeaturePreview("TYPESAFE_PROJECT_ACCESSORS")
