[versions]
<<<<<<< HEAD
micronaut = "4.6.0"
=======
micronaut = "4.6.1"
>>>>>>> a5028f6d
micronaut-docs = "2.0.0"
micronaut-test = "4.4.0"

groovy = "4.0.15"
spock = "2.3-groovy-4.0"

managed-servlet-api = '6.1.0'
kotest-runner = '5.9.1'
undertow = '2.3.15.Final'
tomcat = '10.1.26'
graal-svm = "23.1.4"
bcpkix = "1.70"

managed-jetty = '11.0.22'

micronaut-reactor = "3.5.0"
micronaut-security = "4.9.1"
micronaut-serde = "2.11.0"
micronaut-session = "4.3.0"
micronaut-validation = "4.7.0"
google-cloud-functions = '1.1.0'
kotlin = "1.9.25"
micronaut-logging = "1.3.0"

# Micronaut
micronaut-gradle-plugin = "4.4.2"

[libraries]
# Core
micronaut-core = { module = 'io.micronaut:micronaut-core-bom', version.ref = 'micronaut' }

boms-jetty = { module = 'org.eclipse.jetty:jetty-bom', version.ref = 'managed-jetty' }

graal-svm = { module = "org.graalvm.nativeimage:svm", version.ref = "graal-svm" }

managed-servlet-api = { module = 'jakarta.servlet:jakarta.servlet-api', version.ref = 'managed-servlet-api' }

micronaut-logging = { module = "io.micronaut.logging:micronaut-logging-bom", version.ref = "micronaut-logging" }
micronaut-reactor = { module = "io.micronaut.reactor:micronaut-reactor-bom", version.ref = "micronaut-reactor" }
micronaut-security = { module = "io.micronaut.security:micronaut-security-bom", version.ref = "micronaut-security" }
micronaut-serde = { module = "io.micronaut.serde:micronaut-serde-bom", version.ref = "micronaut-serde" }
micronaut-session = { module = "io.micronaut.session:micronaut-session-bom", version.ref = "micronaut-session" }
micronaut-validation = { module = "io.micronaut.validation:micronaut-validation-bom", version.ref = "micronaut-validation" }

junit-jupiter-engine = { module = 'org.junit.jupiter:junit-jupiter-engine' }
junit-platform-engine = { module = "org.junit.platform:junit-platform-suite-engine" }
kotlin-stdlib-jdk8 = { module = 'org.jetbrains.kotlin:kotlin-stdlib-jdk8' }
kotlin-reflect = { module = 'org.jetbrains.kotlin:kotlin-reflect' }

tomcat-embed-core = { module = 'org.apache.tomcat.embed:tomcat-embed-core', version.ref = 'tomcat' }
undertow-servlet = { module = 'io.undertow:undertow-servlet', version.ref = 'undertow' }
jetty-servlet = { module = 'org.eclipse.jetty:jetty-servlet', version.ref = 'managed-jetty' }
jetty-http2-server = { module = 'org.eclipse.jetty.http2:http2-server', version.ref = 'managed-jetty' }
jetty-alpn-server = { module = 'org.eclipse.jetty:jetty-alpn-server', version.ref = 'managed-jetty' }
jetty-alpn-conscrypt-server = { module = 'org.eclipse.jetty:jetty-alpn-conscrypt-server', version.ref = 'managed-jetty' }
kotest-runner = { module = 'io.kotest:kotest-runner-junit5', version.ref = 'kotest-runner' }
bcpkix = { module = "org.bouncycastle:bcpkix-jdk15on", version.ref = "bcpkix" }

google-cloud-functions = { module = 'com.google.cloud.functions:functions-framework-api', version.ref = 'google-cloud-functions' }
# Gradle
gradle-micronaut = { module = "io.micronaut.gradle:micronaut-gradle-plugin", version.ref = "micronaut-gradle-plugin" }
gradle-kotlin = { module = "org.jetbrains.kotlin:kotlin-gradle-plugin", version.ref = "kotlin" }<|MERGE_RESOLUTION|>--- conflicted
+++ resolved
@@ -1,9 +1,5 @@
 [versions]
-<<<<<<< HEAD
-micronaut = "4.6.0"
-=======
 micronaut = "4.6.1"
->>>>>>> a5028f6d
 micronaut-docs = "2.0.0"
 micronaut-test = "4.4.0"
 
