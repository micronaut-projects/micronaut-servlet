--- conflicted
+++ resolved
@@ -18,13 +18,8 @@
 micronaut-reactor = "3.3.0"
 micronaut-security = "4.6.9"
 micronaut-serde = "2.8.2"
-<<<<<<< HEAD
-micronaut-session = "4.2.0"
+micronaut-session = "4.3.0"
 micronaut-validation = "4.5.0"
-=======
-micronaut-session = "4.3.0"
-micronaut-validation = "4.4.4"
->>>>>>> faa4a790
 google-cloud-functions = '1.1.0'
 kotlin = "1.9.22"
 micronaut-logging = "1.2.3"
