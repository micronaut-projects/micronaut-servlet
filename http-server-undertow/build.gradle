plugins {
    id 'io.micronaut.build.internal.module'
}

dependencies {
    annotationProcessor "io.micronaut:micronaut-graal"

    api project(":servlet-engine")
    api "io.micronaut:micronaut-http-server:$micronautVersion"

    implementation "io.undertow:undertow-servlet:$undertowVersion"
    testAnnotationProcessor "io.micronaut:micronaut-inject-java"
    testImplementation "io.micronaut:micronaut-http-client"
<<<<<<< HEAD

=======
    testImplementation "io.micronaut:micronaut-session"
>>>>>>> 0835c85f
    testImplementation "io.projectreactor:reactor-core"
    testImplementation "io.micronaut.security:micronaut-security"
}<|MERGE_RESOLUTION|>--- conflicted
+++ resolved
@@ -11,11 +11,7 @@
     implementation "io.undertow:undertow-servlet:$undertowVersion"
     testAnnotationProcessor "io.micronaut:micronaut-inject-java"
     testImplementation "io.micronaut:micronaut-http-client"
-<<<<<<< HEAD
-
-=======
     testImplementation "io.micronaut:micronaut-session"
->>>>>>> 0835c85f
     testImplementation "io.projectreactor:reactor-core"
     testImplementation "io.micronaut.security:micronaut-security"
 }